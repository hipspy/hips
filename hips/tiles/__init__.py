--- conflicted
+++ resolved
@@ -1,10 +1,6 @@
 # Licensed under a 3-clause BSD style license - see LICENSE.rst
 """Classes and functions to manage HiPS tiles."""
-<<<<<<< HEAD
 from .tile import *
 from .tile_meta import *
 from .description import *
-=======
-from .description import *
-from .surveys import *
->>>>>>> c12acd9a
+from .surveys import *